--- conflicted
+++ resolved
@@ -501,39 +501,11 @@
                   'Enabling this will use the fully sharded layers. '
                   'At high sequence length, max rank or '
                   'tensor parallel size, this is likely faster.'))
-<<<<<<< HEAD
-        parser.add_argument("--device",
-                            type=str,
-                            default=EngineArgs.device,
-                            choices=["auto", "cuda", "neuron", "hpu", "cpu"],
-                            help='Device type for vLLM execution.')
-        # Related to Vision-language models such as llava
-        parser.add_argument(
-            '--image-input-type',
-            type=nullable_str,
-            default=None,
-            choices=[
-                t.name.lower() for t in VisionLanguageConfig.ImageInputType
-            ],
-            help=('The image input type passed into vLLM. '
-                  'Should be one of "pixel_values" or "image_features".'))
-        parser.add_argument('--image-token-id',
-                            type=int,
-                            default=None,
-                            help=('Input id for image token.'))
-        parser.add_argument(
-            '--image-input-shape',
-            type=nullable_str,
-            default=None,
-            help=('The biggest image input shape (worst for memory footprint) '
-                  'given an input type. Only used for vLLM\'s profile_run.'))
-=======
->>>>>>> db5ec52a
         parser.add_argument(
             "--device",
             type=str,
             default=EngineArgs.device,
-            choices=["auto", "cuda", "neuron", "cpu", "tpu", "xpu"],
+            choices=["auto", "cuda", "neuron", "hpu", "cpu", "tpu", "xpu"],
             help='Device type for vLLM execution.')
 
         # Related to Vision-language models such as llava
