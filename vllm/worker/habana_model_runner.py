--- conflicted
+++ resolved
@@ -638,27 +638,7 @@
 
         msg = ("Decode bucket config (min, step, max_warmup) "
                f"bs:{self.decode_bs_bucket_cfg}, "
-<<<<<<< HEAD
-               f"seq:{self.decode_seq_bucket_cfg}")
-        logger.info(msg)
-        self.decode_buckets, decode_omitted_buckets = warmup_buckets(
-            self.decode_bs_bucket_cfg, self.decode_seq_bucket_cfg,
-            self.max_num_batched_tokens)
-        if self.lora_config:
-            self.decode_buckets[:] = [
-                bucket for bucket in self.decode_buckets
-                if self._is_valid_bucket(bucket)
-            ]
-        if not htorch.utils.internal.is_lazy() and not self.enforce_eager:
-            cache_size_limit = len(self.prompt_buckets) + len(self.decode_buckets)
-            torch._dynamo.config.cache_size_limit = cache_size_limit
-            torch._dynamo.config.accumulated_cache_size_limit = cache_size_limit * 8
-
-        msg = (f"Generated {len(self.decode_buckets)} decode buckets: "
-               f"{list(sorted(self.decode_buckets))}")
-=======
                f"block:{self.decode_block_bucket_cfg}")
->>>>>>> 53f96b78
         logger.info(msg)
 
     def _prepare_prompt(
@@ -1487,6 +1467,11 @@
                     len(self.decode_buckets),
                     list(sorted(self.decode_buckets)))
 
+        if not htorch.utils.internal.is_lazy() and not self.enforce_eager:
+            cache_size_limit = len(self.prompt_buckets) + len(self.decode_buckets)
+            torch._dynamo.config.cache_size_limit = cache_size_limit
+            torch._dynamo.config.accumulated_cache_size_limit = cache_size_limit * 8
+        
         start_mem = HabanaMemoryProfiler.current_device_memory_usage()
         start_time = time.perf_counter()
 
