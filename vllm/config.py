--- conflicted
+++ resolved
@@ -11,14 +11,8 @@
 from vllm.model_executor.layers.quantization import QUANTIZATION_METHODS
 from vllm.model_executor.models import ModelRegistry
 from vllm.transformers_utils.config import get_config, get_hf_text_config
-<<<<<<< HEAD
-from vllm.utils import get_cpu_memory, is_cpu, is_hip, is_neuron, is_hpu
-
-GPTQMarlinConfig = get_quantization_config("gptq_marlin")
-=======
 from vllm.utils import (cuda_device_count_stateless, get_cpu_memory, is_cpu,
-                        is_hip, is_neuron, is_tpu, is_xpu)
->>>>>>> db5ec52a
+                        is_hip, is_neuron, is_hpu, is_tpu, is_xpu)
 
 if TYPE_CHECKING:
     from ray.util.placement_group import PlacementGroup
@@ -763,13 +757,10 @@
             # Automated device type detection
             if is_neuron():
                 self.device_type = "neuron"
-<<<<<<< HEAD
             elif is_hpu():
                 self.device_type = "hpu"
-=======
             elif is_tpu():
                 self.device_type = "tpu"
->>>>>>> db5ec52a
             elif is_cpu():
                 self.device_type = "cpu"
             elif is_xpu():
