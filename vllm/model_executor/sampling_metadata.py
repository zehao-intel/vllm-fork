--- conflicted
+++ resolved
@@ -8,13 +8,8 @@
 from vllm.sequence import (VLLM_TOKEN_ID_ARRAY_TYPE, SequenceData,
                            SequenceGroupMetadata)
 from vllm.utils import (PyObjectCache, async_tensor_h2d,
-<<<<<<< HEAD
-                        is_pin_memory_available, make_tensor_with_pad,
-                        maybe_expand_dim)
+                        is_pin_memory_available, make_tensor_with_pad)
 from vllm.platforms import current_platform
-=======
-                        is_pin_memory_available, make_tensor_with_pad)
->>>>>>> 260d40b5
 
 _SAMPLING_EPS = 1e-5
 
@@ -573,27 +568,6 @@
             dtype=torch.int,
             pin_memory=pin_memory,
         )
-<<<<<<< HEAD
-        idx_dtype = torch.long if not current_platform.is_hpu(
-        ) else torch.int  # Gaudi doesn't have full native int64 support
-        sample_indices_t = torch.tensor(
-            sample_indices,
-            device="cpu",
-            dtype=idx_dtype,
-            pin_memory=pin_memory,
-        )
-        # need to transpose and make contiguous to
-        # copy the tensor correctly.
-        # [batch_size, n_seeds] -> [n_seeds, batch_size]
-        sampling_seeds_t = torch.tensor(
-            sampling_seeds,
-            device="cpu",
-            dtype=idx_dtype,
-            pin_memory=pin_memory,
-        ).t().contiguous()
-
-=======
->>>>>>> 260d40b5
         # Because the memory is pinned, we can do non-blocking
         # transfer to device.
 
@@ -610,44 +584,4 @@
                                                            non_blocking=True),
             prompt_tokens=prompt_t.to(device=device, non_blocking=True),
             output_tokens=output_t.to(device=device, non_blocking=True),
-<<<<<<< HEAD
-            sampling_seeds=sampling_seeds_gpu,
-            sample_indices=sample_indices_t.to(device=device,
-                                               non_blocking=True),
-            extra_seeds=extra_seeds_gpu,
-        )
-
-    @staticmethod
-    def _get_sequence_seeds(
-        seed: int,
-        *extra_entropy: int,
-        seeds_to_generate: int,
-        is_greedy: bool,
-    ):
-        """Get `seeds_to_generate` child seeds from `seed` and extra entropy."""
-        if not is_greedy:
-            if seed is None:
-                randint_fn = random.randint
-            else:
-                generator = random.Random(str((seed, ) + extra_entropy))
-                randint_fn = generator.randint
-            idx_dtype = torch.long if not current_platform.is_hpu(
-            ) else torch.int  # Gaudi doesn't have full native int64 support
-            lo, hi = torch.iinfo(idx_dtype).min, torch.iinfo(idx_dtype).max
-            # If the user/random sets seed = 0 but request should
-            # have sampling, we need to change it to something
-            # else. We use a constant in that case.
-            # This way we don't need to create and load a bool
-            # matrix in the sampling kernel, which reduces CPU
-            # overhead and latency.
-            seq_seeds = [
-                randint_fn(lo, hi) or _SEED_0_REPLACEMENT
-                for _ in range(seeds_to_generate)
-            ]
-        else:
-            # For the kernel, seed == 0 means greedy decoding.
-            seq_seeds = [0] * seeds_to_generate
-        return seq_seeds
-=======
-        )
->>>>>>> 260d40b5
+        )