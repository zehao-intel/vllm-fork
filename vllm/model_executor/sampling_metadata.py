--- conflicted
+++ resolved
@@ -8,13 +8,8 @@
 from vllm.model_executor.layers.ops.sample import get_num_triton_sampler_splits
 from vllm.sampling_params import SamplingParams, SamplingType
 from vllm.sequence import SequenceData, SequenceGroupMetadata
-<<<<<<< HEAD
-from vllm.utils import (async_tensor_h2d, is_hpu, is_pin_memory_available,
-                        maybe_expand_dim)
-=======
 from vllm.utils import (async_tensor_h2d, is_pin_memory_available,
-                        make_tensor_with_pad, maybe_expand_dim)
->>>>>>> 60d1c6e5
+                        make_tensor_with_pad, maybe_expand_dim, is_hpu)
 
 _SAMPLING_EPS = 1e-5
 _SEED_0_REPLACEMENT = 3403598558
