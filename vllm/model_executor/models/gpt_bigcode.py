--- conflicted
+++ resolved
@@ -45,10 +45,10 @@
 from .interfaces import SupportsLoRA
 
 is_hpu = current_platform.is_hpu()
-<<<<<<< HEAD
-=======
-
->>>>>>> a329dce8
+
+is_hpu = current_platform.is_hpu()
+
+is_hpu = current_platform.is_hpu()
 
 class GPTBigCodeAttention(nn.Module):
 
@@ -231,11 +231,13 @@
         hidden_states = inputs_embeds + position_embeds
 
         if is_hpu:
+        if is_hpu:
             import habana_frameworks.torch as htorch
             htorch.core.mark_step()
         for i in range(len(self.h)):
             layer = self.h[i]
             hidden_states = layer(hidden_states, kv_caches[i], attn_metadata)
+            if is_hpu:
             if is_hpu:
                 htorch.core.mark_step()
 
