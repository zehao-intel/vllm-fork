--- conflicted
+++ resolved
@@ -3,19 +3,8 @@
 import torch
 from torch.nn.parameter import Parameter
 
-<<<<<<< HEAD
-from vllm.utils import is_hpu
-if is_hpu():
-    from vllm.hpu import ops
-else:
-    from vllm._C import ops
-
-from vllm.model_executor.layers.linear import (LinearMethodBase,
-                                               set_weight_attrs)
-=======
 from vllm import _custom_ops as ops
 from vllm.model_executor.layers.linear import LinearBase, LinearMethodBase
->>>>>>> cc466a32
 from vllm.model_executor.layers.quantization.base_config import (
     QuantizationConfig)
 from vllm.model_executor.utils import set_weight_attrs
